import os
import argparse


pbs_base = """#PBS -l walltime=%d:00:00
#PBS -l nodes=1:ppn=8
#PBS -l mem=%dGB

module load %s
source activate %s
cd %s
"""


if __name__ == '__main__':
    argparser = argparse.ArgumentParser('''
        Generates PBS job scripts from a set of paths to *.ini files.
    ''')
    argparser.add_argument('paths', nargs='+', help='Path(s) to *.ini file(s).')
    argparser.add_argument('-t', '--walltime', default='6', type=int, help='Max number of hours for the job.')
    argparser.add_argument('-m', '--memory', default='16', type=int, help='Memory (number of GB) for the job.')
    argparser.add_argument('-P', '--python_module', default='python/3.7-conda4.5', help='Name of Python module to load in package manager.')
    argparser.add_argument('-C', '--conda_env', default='dnnseg', help='Name of conda environment to activate.')
<<<<<<< HEAD
    argparser.add_argument('-O', '--outdir', default='../results/dnnseg', help='Path to output directory.')
=======
>>>>>>> 0e53731f

    args = argparser.parse_args()

    for path in args.paths:
        basename = os.path.basename(path[:-4])
        pbs_path = path[:-4] + '.pbs'

        with open(pbs_path, 'w') as f:
            f.write('#PBS -N %s\n' % basename)
            f.write(pbs_base % (args.walltime, args.memory, args.python_module, args.conda_env, os.getcwd()))
            f.write('python3 -m dnnseg.bin.train %s\n' % path)<|MERGE_RESOLUTION|>--- conflicted
+++ resolved
@@ -21,10 +21,6 @@
     argparser.add_argument('-m', '--memory', default='16', type=int, help='Memory (number of GB) for the job.')
     argparser.add_argument('-P', '--python_module', default='python/3.7-conda4.5', help='Name of Python module to load in package manager.')
     argparser.add_argument('-C', '--conda_env', default='dnnseg', help='Name of conda environment to activate.')
-<<<<<<< HEAD
-    argparser.add_argument('-O', '--outdir', default='../results/dnnseg', help='Path to output directory.')
-=======
->>>>>>> 0e53731f
 
     args = argparser.parse_args()
 
