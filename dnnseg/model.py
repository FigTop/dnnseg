--- conflicted
+++ resolved
@@ -976,15 +976,7 @@
                     self.loss_reconstruction_summary = tf.placeholder(tf.float32, name='loss_reconstruction_summary_placeholder')
                 if self.predict_forward:
                     self.loss_prediction_summary = tf.placeholder(tf.float32, name='loss_prediction_summary_placeholder')
-<<<<<<< HEAD
                 if self.use_lm_loss:
-                    self.encoder_lm_loss_summary = []
-                    for l in range(self.layers_encoder):
-                        self.encoder_lm_loss_summary.append(
-                            tf.placeholder(tf.float32, name='encoder_lm_loss_%d_summary_placeholder' % (l+1))
-                        )
-=======
-                if self.lm_loss_scale:
                     if self.lm_order_bwd:
                         self.encoder_lm_loss_bwd_summary = []
                         for l in range(self.layers_encoder):
@@ -997,7 +989,6 @@
                             self.encoder_lm_loss_fwd_summary.append(
                                 tf.placeholder(tf.float32, name='encoder_lm_loss_fwd_%d_summary_placeholder' % (l+1))
                             )
->>>>>>> 38757fac
                 if self.speaker_adversarial_gradient_scale:
                     self.encoder_speaker_adversarial_loss_summary = []
                     for l in range(self.layers_encoder - 1):
@@ -5701,7 +5692,7 @@
                 if self.streaming and self.predict_forward:
                     prediction_loss_total = 0.
                 correspondence_loss_total = [0.] * (self.layers_encoder - 1)
-                if self.lm_loss_scale:
+                if self.use_lm_loss:
                     if self.lm_order_bwd:
                         encoder_lm_loss_bwd_total = [0.] * self.layers_encoder
                     if self.lm_order_fwd:
@@ -5850,7 +5841,7 @@
                         correspondence_loss_cur = [info_dict[
                                                        'correspondence_loss_l%d' % l] if 'correspondence_loss_l%d' % l in info_dict else 0.
                                                    for l in range(self.layers_encoder - 1)]
-                    if self.lm_loss_scale:
+                    if self.use_lm_loss:
                         if self.lm_order_bwd:
                             encoder_lm_loss_bwd_cur = [info_dict['encoder_lm_loss_bwd_l%d' % l] for l in
                                                        range(self.layers_encoder)]
@@ -5879,7 +5870,7 @@
                     if self.use_correspondence_loss:
                         for l in range(len(correspondence_loss_total)):
                             correspondence_loss_total[l] = correspondence_loss_total[l] + correspondence_loss_cur[l]
-                    if self.lm_loss_scale:
+                    if self.use_lm_loss:
                         for l in range(self.layers_encoder):
                             if self.lm_order_bwd:
                                 encoder_lm_loss_bwd_total[l] = encoder_lm_loss_bwd_total[l] + encoder_lm_loss_bwd_cur[l]
@@ -5929,9 +5920,9 @@
                             correspondence_loss=[x / (i_pb + 1) for x in
                                                  correspondence_loss_total] if self.use_correspondence_loss else None,
                             encoder_lm_losses_bwd=[x / (i_pb + 1) for x in encoder_lm_loss_bwd_total] if (
-                                        self.lm_loss_scale and self.lm_order_bwd) else None,
+                                        self.use_lm_loss and self.lm_order_bwd) else None,
                             encoder_lm_losses_fwd=[x / (i_pb + 1) for x in encoder_lm_loss_fwd_total] if (
-                                        self.lm_loss_scale and self.lm_order_fwd) else None,
+                                        self.use_lm_loss and self.lm_order_fwd) else None,
                             encoder_speaker_adversarial_losses=[x / (i_pb + 1) for x in
                                                                 encoder_speaker_adversarial_loss_total] if self.speaker_adversarial_gradient_scale else None,
                             encoder_passthru_adversarial_losses=[x / (i_pb + 1) for x in
@@ -6022,7 +6013,7 @@
                                 prediction_loss_total = 0.
                             if self.use_correspondence_loss:
                                 correspondence_loss_total = [0.] * (self.layers_encoder - 1)
-                            if self.lm_loss_scale:
+                            if self.use_lm_loss:
                                 if self.lm_order_bwd:
                                     encoder_lm_loss_bwd_total = [0.] * self.layers_encoder
                                 if self.lm_order_fwd:
@@ -6050,7 +6041,7 @@
                 for l in range(len(correspondence_loss_total)):
                     correspondence_loss_total[l] = correspondence_loss_total[l] / (i + 1)
                 out_dict['correspondence_loss'] = correspondence_loss_total
-                if self.lm_loss_scale:
+                if self.use_lm_loss:
                     for l in range(self.layers_encoder):
                         if self.lm_order_bwd:
                             encoder_lm_loss_bwd_total[l] = encoder_lm_loss_bwd_total[l] / (i + 1)
@@ -6113,9 +6104,9 @@
                         prediction_loss=prediction_loss_total if (self.streaming and self.predict_forward) else None,
                         correspondence_loss=correspondence_loss_total,
                         encoder_lm_losses_bwd=encoder_lm_loss_bwd_total if (
-                                    self.lm_loss_scale and self.lm_order_bwd) else None,
+                                    self.use_lm_loss and self.lm_order_bwd) else None,
                         encoder_lm_losses_fwd=encoder_lm_loss_fwd_total if (
-                                    self.lm_loss_scale and self.lm_order_fwd) else None,
+                                    self.use_lm_loss and self.lm_order_fwd) else None,
                         encoder_speaker_adversarial_losses=encoder_speaker_adversarial_loss_total if self.speaker_adversarial_gradient_scale else None,
                         encoder_passthru_adversarial_losses=encoder_passthru_adversarial_loss_total if self.passthru_adversarial_gradient_scale else None,
                         ix2label=ix2label,
@@ -6232,28 +6223,6 @@
                 while self.global_step.eval(session=self.sess) < n_iter:
                     self.set_update_mode(verbose=False)
 
-<<<<<<< HEAD
-                    loss_total = 0.
-                    reg_total = 0.
-                    seg_rate_total = [0.] * (self.layers_encoder - 1)
-                    if not self.streaming or self.predict_backward:
-                        reconstruction_loss_total = 0.
-                    if self.streaming and self.predict_forward:
-                        prediction_loss_total = 0.
-                    correspondence_loss_total = [0.] * (self.layers_encoder - 1)
-                    if self.use_lm_loss:
-                        encoder_lm_loss_total = [0.] * self.layers_encoder
-                    if self.speaker_adversarial_gradient_scale:
-                        encoder_speaker_adversarial_loss_total = [0.] * (self.layers_encoder - 1)
-                    if self.passthru_adversarial_gradient_scale and self.n_passthru_neurons:
-                        encoder_passthru_adversarial_loss_total = [0.] * (self.layers_encoder - 1)
-
-                    # Collect correspondence targets if necessary
-                    if self.static_correspondence_targets() and (segment_embeddings is None or segment_spans is None):
-                        segment_embeddings, segment_spans = self.collect_correspondence_targets(data=train_data)
-
-=======
->>>>>>> 38757fac
                     data_feed_train = train_data.get_data_feed(
                         self.train_data_name,
                         minibatch_size=minibatch_size,
@@ -6261,174 +6230,6 @@
                         n_samples=self.n_samples
                     )
 
-<<<<<<< HEAD
-                            pb = tf.contrib.keras.utils.Progbar(n_pb)
-
-                        if self.streaming:
-                            X_batch = batch['X']
-                            X_mask_batch = batch['X_mask']
-                            y_bwd_batch = batch['y_bwd']
-                            y_bwd_mask_batch = batch['y_bwd_mask']
-                            y_fwd_batch = batch['y_fwd']
-                            y_fwd_mask_batch = batch['y_fwd_mask']
-                            speaker_batch = batch['speaker']
-                            fixed_boundaries_batch = batch['fixed_boundaries']
-                            if self.oracle_boundaries:
-                                oracle_boundaries_batch = self.get_oracle_boundaries(batch)
-
-                            if self.min_len:
-                                minibatch_num = self.global_batch_step.eval(self.sess)
-                                n_steps = X_batch.shape[1]
-                                start_ix = max(0, n_steps - (self.min_len + int(math.floor(minibatch_num / self.curriculum_steps))))
-
-                                X_batch = X_batch[:,start_ix:]
-                                X_mask_batch = X_mask_batch[:,start_ix:]
-                                if self.oracle_boundaries:
-                                    oracle_boundaries_batch = oracle_boundaries_batch[:,start_ix:]
-                                if fixed_boundaries_batch is not None:
-                                    fixed_boundaries_batch = fixed_boundaries_batch[:,start_ix:]
-
-                            i_pb = i - i_pb_base
-                        else:
-                            X_batch = batch['X']
-                            X_mask_batch = batch['X_mask']
-                            y_bwd_batch = batch['y']
-                            y_bwd_mask_batch = batch['y_mask']
-                            speaker_batch = batch['speaker']
-                            fixed_boundaries_batch = batch['fixed_boundaries']
-                            if self.oracle_boundaries:
-                                oracle_boundaries_batch = self.get_oracle_boundaries(batch)
-                            i_pb = i
-
-                        fd_minibatch = {
-                            self.X: X_batch,
-                            self.X_mask: X_mask_batch
-                        }
-
-                        if self.data_type.lower() == 'acoustic':
-                            fd_minibatch[self.speaker] = speaker_batch
-
-                        if not self.streaming or self.predict_backward:
-                            fd_minibatch[self.y_bwd] = y_bwd_batch
-                            fd_minibatch[self.y_bwd_mask] = y_bwd_mask_batch
-                        if self.streaming and self.predict_forward:
-                            fd_minibatch[self.y_fwd] = y_fwd_batch
-                            fd_minibatch[self.y_fwd_mask] = y_fwd_mask_batch
-
-                        # Feed correspondence targets if necessary
-                        if self.static_correspondence_targets():
-                            for l in range(len(segment_embeddings)):
-                                fd_minibatch[self.correspondence_hidden_state_placeholders[l]] = segment_embeddings[l]
-                                fd_minibatch[self.correspondence_feature_placeholders[l]] = segment_spans[l]
-
-                        if self.oracle_boundaries:
-                            fd_minibatch[self.oracle_boundaries_placeholder] = oracle_boundaries_batch
-                        if fixed_boundaries_batch is not None:
-                            fd_minibatch[self.fixed_boundaries_placeholder] = fixed_boundaries_batch
-
-                        info_dict = self.run_train_step(fd_minibatch)
-                        loss_cur = info_dict['loss']
-                        reg_cur = info_dict['regularizer_loss']
-                        seg_rate_cur = [info_dict['seg_rate_l%d' % l] if 'seg_rate_l%d' % l in info_dict else 0. for l in range(self.layers_encoder - 1)]
-                        if not self.streaming or self.predict_backward:
-                            reconstruction_loss_cur = info_dict['reconstruction_loss']
-                        if self.streaming and self.predict_forward:
-                            prediction_loss_cur = info_dict['prediction_loss']
-                        if self.use_correspondence_loss:
-                            correspondence_loss_cur = [info_dict['correspondence_loss_l%d' % l] if 'correspondence_loss_l%d' % l in info_dict else 0. for l in range(self.layers_encoder - 1)]
-                        if self.use_lm_loss:
-                            encoder_lm_loss_cur = [info_dict['encoder_lm_loss_l%d' % l] for l in range(self.layers_encoder)]
-                        if self.speaker_adversarial_gradient_scale:
-                            encoder_speaker_adversarial_loss_cur = [info_dict['encoder_speaker_adversarial_loss_l%d' % l] for l in range(self.layers_encoder - 1)]
-                        if self.passthru_adversarial_gradient_scale and self.n_passthru_neurons:
-                            encoder_passthru_adversarial_loss_cur = [info_dict['encoder_passthru_adversarial_loss_l%d' % l] for l in range(self.layers_encoder - 1)]
-
-                        # Collect correspondence targets if necessary
-                        if self.static_correspondence_targets():
-                            segment_embeddings, segment_spans = self.collect_correspondence_targets(data=train_data)
-
-                        if self.ema_decay:
-                            self.sess.run(self.ema_op)
-                        if not np.isfinite(loss_cur):
-                            loss_cur = 0
-                        loss_total += loss_cur
-                        reg_total += reg_cur
-                        for l in range(len(seg_rate_total)):
-                            seg_rate_total[l] += seg_rate_cur[l]
-                        if not self.streaming or self.predict_backward:
-                            reconstruction_loss_total += reconstruction_loss_cur
-                        if self.streaming and self.predict_forward:
-                            prediction_loss_total += prediction_loss_cur
-                        if self.use_correspondence_loss:
-                            for l in range(len(correspondence_loss_total)):
-                                correspondence_loss_total[l] = correspondence_loss_total[l] + correspondence_loss_cur[l]
-                        if self.use_lm_loss:
-                            for l in range(self.layers_encoder):
-                                encoder_lm_loss_total[l] = encoder_lm_loss_total[l] + encoder_lm_loss_cur[l]
-                        if self.speaker_adversarial_gradient_scale:
-                            for l in range(self.layers_encoder - 1):
-                                encoder_speaker_adversarial_loss_total[l] = encoder_speaker_adversarial_loss_total[l] + encoder_speaker_adversarial_loss_cur[l]
-                        if self.passthru_adversarial_gradient_scale and self.n_passthru_neurons:
-                            for l in range(self.layers_encoder - 1):
-                                encoder_passthru_adversarial_loss_total[l] = encoder_passthru_adversarial_loss_total[l] + encoder_passthru_adversarial_loss_cur[l]
-
-                        if verbose:
-                            pb_update_vector = [('loss', loss_cur), ('reg', reg_cur)]
-                            for l in range(self.layers_encoder - 1):
-                                pb_update_vector.append(('rate L%d' % (l+1), seg_rate_cur[l]))
-                            if self.use_jtps:
-                                pb_update_vector.append(('l', info_dict['jtps_lambda_mean']))
-                            pb.update(i_pb+1, values=pb_update_vector)
-
-                        self.check_numerics()
-
-                        if self.streaming:
-                            evaluate = (self.eval_freq > 0) \
-                                       and ((i+1) % self.eval_freq == 0) \
-                                       and (self.step.eval(session=self.sess) > self.n_pretrain_steps)
-                            save = evaluate or ((self.save_freq > 0) and ((i+1) % self.save_freq == 0))
-                            log = (self.log_freq > 0) and ((i+1) % self.log_freq == 0)
-                            n_plot_cur = n_plot if log else None
-                            verbose_cur = verbose and evaluate
-
-                            self.run_checkpoint(
-                                val_data,
-                                save=save,
-                                log=log,
-                                evaluate=evaluate,
-                                n_plot=n_plot_cur,
-                                loss=loss_total / (i_pb + 1),
-                                reg_loss=reg_total / (i_pb + 1),
-                                seg_rate=[x / (i_pb + 1) for x in seg_rate_total],
-                                reconstruction_loss=reconstruction_loss_total / (i_pb + 1) if (not self.streaming or self.predict_backward) else None,
-                                prediction_loss=prediction_loss_total / (i_pb + 1) if (self.streaming and self.predict_forward) else None,
-                                correspondence_loss=[x / (i_pb + 1) for x in correspondence_loss_total] if self.use_correspondence_loss else None,
-                                encoder_lm_losses=[x / (i_pb + 1) for x in encoder_lm_loss_total] if self.use_lm_loss else None,
-                                encoder_speaker_adversarial_losses=[x / (i_pb + 1) for x in encoder_speaker_adversarial_loss_total] if self.speaker_adversarial_gradient_scale else None,
-                                encoder_passthru_adversarial_losses=[x / (i_pb + 1) for x in encoder_passthru_adversarial_loss_total] if self.passthru_adversarial_gradient_scale else None,
-                                ix2label=ix2label,
-                                check_numerics=False,
-                                verbose=verbose_cur
-                            )
-
-                            self.set_update_mode(verbose=False)
-
-                            if self.streaming and (save or evaluate or log):
-                                if verbose:
-                                    if save:
-                                        next_save = self.save_freq
-                                    elif self.save_freq:
-                                        next_save = self.save_freq - ((i + 1) % self.save_freq)
-                                    else:
-                                        next_save = np.inf
-                                        
-                                    if log:
-                                        next_log = self.log_freq
-                                    elif self.log_freq:
-                                        next_log = self.log_freq - ((i + 1) % self.log_freq)
-                                    else:
-                                        next_log = np.inf
-=======
                     self.run_train_iter(
                         data_feed_train,
                         val_data=val_data,
@@ -6437,7 +6238,6 @@
                         verbose=verbose,
                         update=True
                     )
->>>>>>> 38757fac
 
     def get_loss(
             self,
@@ -6474,65 +6274,7 @@
 
         n = data.get_n(self.train_data_name)
 
-<<<<<<< HEAD
-                                    if self.curriculum_type:
-                                        if self.curriculum_type.lower() == 'hard':
-                                            sys.stderr.write('Curriculum window length: %s\n' % self.curriculum_t.eval(session=self.sess))
-                                        if self.curriculum_type.lower() == 'exp':
-                                            sys.stderr.write('Curriculum decay rate: %s\n' % (1. / self.curriculum_t.eval(session=self.sess)))
-                                        else:
-                                            sys.stderr.write('Curriculum window soft bound location: %s\n' % self.curriculum_t.eval(session=self.sess))
-
-                                    if self.boundary_slope_annealing_rate:
-                                        sys.stderr.write('Boundary slope annealing coefficient: %s\n' % self.boundary_slope_coef.eval(session=self.sess))
-
-                                    if self.state_slope_annealing_rate:
-                                        sys.stderr.write('State slope annealing coefficient: %s\n' % self.state_slope_coef.eval(session=self.sess))
-
-                                    if self.n_pretrain_steps and (self.step.eval(session=self.sess) <= self.n_pretrain_steps):
-                                        sys.stderr.write('Pretraining decoder...\n')
-
-                                    pb = tf.contrib.keras.utils.Progbar(n_pb)
-
-                                loss_total = 0.
-                                reg_total = 0.
-                                seg_rate_total = [0.] * (self.layers_encoder - 1)
-                                if not self.streaming or self.predict_backward:
-                                    reconstruction_loss_total = 0.
-                                if self.streaming and self.predict_forward:
-                                    prediction_loss_total = 0.
-                                if self.use_correspondence_loss:
-                                    correspondence_loss_total = [0.] * (self.layers_encoder - 1)
-                                if self.use_lm_loss:
-                                    encoder_lm_loss_total = [0.] * self.layers_encoder
-                                if self.speaker_adversarial_gradient_scale:
-                                    encoder_speaker_adversarial_loss_total = [0.] * (self.layers_encoder - 1)
-                                if self.passthru_adversarial_gradient_scale and self.n_passthru_neurons:
-                                    encoder_passthru_adversarial_loss_total = [0.] * (self.layers_encoder - 1)
-                                i_pb_base = i+1
-
-                    loss_total /= (i+1)
-                    reg_total /= (i+1)
-                    for l in range(len(seg_rate_total)):
-                        seg_rate_total[l] = seg_rate_total[l] / (i+1)
-                    if not self.streaming or self.predict_backward:
-                        reconstruction_loss_total /= (i+1)
-                    if self.streaming and self.predict_forward:
-                        prediction_loss_total /= (i+1)
-                    for l in range(len(correspondence_loss_total)):
-                        correspondence_loss_total[l] = correspondence_loss_total[l] / (i+1)
-                    if self.use_lm_loss:
-                        for l in range(self.layers_encoder):
-                            encoder_lm_loss_total[l] = encoder_lm_loss_total[l] / (i+1)
-                    if self.speaker_adversarial_gradient_scale:
-                        for l in range(self.layers_encoder - 1):
-                            encoder_speaker_adversarial_loss_total[l] = encoder_speaker_adversarial_loss_total[l] / (i+1)
-                    if self.passthru_adversarial_gradient_scale and self.n_passthru_neurons:
-                        for l in range(self.layers_encoder - 1):
-                            encoder_passthru_adversarial_loss_total[l] = encoder_passthru_adversarial_loss_total[l] / (i+1)
-=======
         t1 = time.time()
->>>>>>> 38757fac
 
         stderr('Data extracted in %ds\n\n' % (t1 - t0))
         sys.stderr.flush()
@@ -6561,26 +6303,6 @@
                     n_samples=self.n_samples
                 )
 
-<<<<<<< HEAD
-                    self.run_checkpoint(
-                        val_data,
-                        save=save,
-                        evaluate=evaluate,
-                        log=log,
-                        loss=loss_total,
-                        reg_loss=reg_total,
-                        seg_rate=seg_rate_total,
-                        reconstruction_loss=reconstruction_loss_total if (not self.streaming or self.predict_backward) else None,
-                        prediction_loss=prediction_loss_total if (self.streaming and self.predict_forward) else None,
-                        correspondence_loss=correspondence_loss_total,
-                        encoder_lm_losses=encoder_lm_loss_total if self.use_lm_loss else None,
-                        encoder_speaker_adversarial_losses=encoder_speaker_adversarial_loss_total if self.speaker_adversarial_gradient_scale else None,
-                        encoder_passthru_adversarial_losses=encoder_passthru_adversarial_loss_total if self.passthru_adversarial_gradient_scale else None,
-                        ix2label=ix2label,
-                        n_plot=n_plot_cur,
-                        verbose=verbose
-                    )
-=======
                 out_dict = self.run_train_iter(
                     data_feed,
                     val_data=None,
@@ -6589,7 +6311,6 @@
                     verbose=verbose,
                     update=False
                 )
->>>>>>> 38757fac
 
                 return out_dict
 
@@ -7822,13 +7543,7 @@
                     for l in range(self.layers_encoder):
                         loss_scale = self.lm_loss_scale[l]
 
-<<<<<<< HEAD
                         if self.use_lm_loss[l]:
-                            lm_losses_reduced = 0.
-
-=======
-                        if loss_scale:
->>>>>>> 38757fac
                             if self.lm_targets_bwd[l] is not None and self.lm_order_bwd:
                                 logits_bwd = self.lm_logits_bwd[l]
                                 targets_bwd = self.lm_targets_bwd[l]
